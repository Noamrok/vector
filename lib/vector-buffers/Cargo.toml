--- conflicted
+++ resolved
@@ -47,14 +47,8 @@
 temp-dir = "0.1.11"
 tempdir = "0.3"
 tokio-test = "0.4.2"
-<<<<<<< HEAD
 tracing-fluent-assertions = { version = "0.3" }
-tracing-subscriber = { version = "0.3.8", default-features = false, features = ["env-filter", "fmt", "registry", "std", "ansi"] }
-=======
-# https://github.com/tobz/tracing-fluent-assertions/pull/1
-tracing-fluent-assertions = { git = "https://github.com/vectordotdev/tracing-fluent-assertions", branch = "bump-tracing-subscriber" }
 tracing-subscriber = { version = "0.3.9", default-features = false, features = ["env-filter", "fmt", "registry", "std", "ansi"] }
->>>>>>> 9d9b3d1f
 
 [[bench]]
 name = "sized_records"
