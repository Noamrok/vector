[package]
name = "vector_common"
version = "0.1.0"
authors = ["Vector Contributors <vector@datadoghq.com>"]
edition = "2021"
publish = false

[features]
default = [
  "aws_cloudwatch_logs_subscription",
  "btreemap",
  "conversion",
  "tokenize",
  "encoding"
]

aws_cloudwatch_logs_subscription = [
  "chrono/serde",
  "serde/derive",
]

btreemap = []

conversion = [
  "snafu",
]

encoding = [
  "serde",
  "nom",
  "snafu",
  "btreemap"
]

test = []

tokenize = [
  "nom",
]

[dependencies]
bytes = { version = "1.1.0", default-features = false }
chrono-tz = "0.6.1"
chrono = { version = "0.4", default-features = false }
derivative = "2.1.3"
metrics = { version = "0.17.0", default-features = false, features = ["std"] }
nom = { version = "7", optional = true }
ordered-float = { version = "2.10.0", default-features = false }
serde_json = { version = "1.0.79", default-features = false, features = ["std", "raw_value"] }
serde = { version = "1.0.136", optional = true, features = ["derive"] }
smallvec = { version = "1", default-features = false }
snafu = { version = "0.7", optional = true }
<<<<<<< HEAD
tracing = { version = "0.1.30", default-features = false }
value = { path = "../value" }
=======
tracing = { version = "0.1.31", default-features = false }
value = {path = "../value"}
>>>>>>> 9d9b3d1f
<|MERGE_RESOLUTION|>--- conflicted
+++ resolved
@@ -50,10 +50,5 @@
 serde = { version = "1.0.136", optional = true, features = ["derive"] }
 smallvec = { version = "1", default-features = false }
 snafu = { version = "0.7", optional = true }
-<<<<<<< HEAD
-tracing = { version = "0.1.30", default-features = false }
-value = { path = "../value" }
-=======
 tracing = { version = "0.1.31", default-features = false }
-value = {path = "../value"}
->>>>>>> 9d9b3d1f
+value = { path = "../value" }