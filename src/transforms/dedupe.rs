--- conflicted
+++ resolved
@@ -1,12 +1,7 @@
 use crate::{
     config::{log_schema, DataType, GenerateConfig, TransformConfig, TransformDescription},
-<<<<<<< HEAD
     event::{Event, LookupBuf, Value},
-    internal_events::{DedupeEventDiscarded, DedupeEventProcessed},
-=======
-    event::{Event, Value},
     internal_events::DedupeEventDiscarded,
->>>>>>> 507caed1
     transforms::{TaskTransform, Transform},
 };
 use bytes::Bytes;
