--- conflicted
+++ resolved
@@ -269,13 +269,8 @@
             "mock"
         }
 
-<<<<<<< HEAD
-        fn input_type(&self) -> DataType {
-            DataType::all()
-=======
         fn input(&self) -> Input {
-            Input::any()
->>>>>>> c7b2a146
+            Input::all()
         }
 
         fn outputs(&self) -> Vec<Output> {
@@ -294,13 +289,8 @@
             "mock"
         }
 
-<<<<<<< HEAD
-        fn input_type(&self) -> DataType {
-            DataType::all()
-=======
         fn input(&self) -> Input {
-            Input::any()
->>>>>>> c7b2a146
+            Input::all()
         }
     }
 
